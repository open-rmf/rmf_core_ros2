--- conflicted
+++ resolved
@@ -180,80 +180,9 @@
     _queue.clear();
   }
 
-<<<<<<< HEAD
   for (const auto t : tasks)
     _queue_task(t);
 }
-=======
-    // We use dynamic cast to determine the type of request and then call the
-    // appropriate make(~) function to convert the request into a task
-    for (std::size_t i = 0; i < assignments.size(); ++i)
-    {
-      const auto& a = assignments[i];
-      auto start = _context->current_task_end_state().location();
-      if (i != 0)
-        start = assignments[i-1].state().location();
-      start.time(a.deployment_time());
-      rmf_task_msgs::msg::TaskType task_type_msg;
-      const auto request = a.request();
-      if (std::dynamic_pointer_cast<
-        const rmf_task::requests::Clean::Description>(request->description()) != nullptr)
-      {
-        task_type_msg.type = task_type_msg.TYPE_CLEAN;
-        auto task = rmf_fleet_adapter::tasks::make_clean(
-          request,
-          _context,
-          start,
-          a.deployment_time(),
-          a.state());
-
-        _queue.push_back(task);
-      }
-
-      else if (std::dynamic_pointer_cast<
-        const rmf_task::requests::ChargeBattery::Description>(
-          request->description()) != nullptr)
-      {
-        task_type_msg.type = task_type_msg.TYPE_CHARGE_BATTERY;
-        const auto task = tasks::make_charge_battery(
-          request,
-          _context,
-          start,
-          a.deployment_time(),
-          a.state());
-
-        _queue.push_back(task);
-      }
-
-      else if (std::dynamic_pointer_cast<
-        const rmf_task::requests::Delivery::Description>(
-          request->description()) != nullptr)
-      {
-        task_type_msg.type = task_type_msg.TYPE_DELIVERY;
-        const auto task = tasks::make_delivery(
-          request,
-          _context,
-          start,
-          a.deployment_time(),
-          a.state());
-
-        _queue.push_back(task);
-      }
-
-      else if (std::dynamic_pointer_cast<
-        const rmf_task::requests::Loop::Description>(request->description()) != nullptr)
-      {
-        task_type_msg.type = task_type_msg.TYPE_LOOP;
-        const auto task = tasks::make_loop(
-          request,
-          _context,
-          start,
-          a.deployment_time(),
-          a.state());
-
-        _queue.push_back(task);
-      }
->>>>>>> 5a94957c
 
 //==============================================================================
 void TaskManager::set_queue(
@@ -294,26 +223,26 @@
     using TaskType = rmf_task_msgs::msg::TaskType;
 
     /// CHARGE BATTERY TASK (self-Generated)
-    if (std::dynamic_pointer_cast<const ChargeBatteryDescription>(req_desc))
+    if (std::dynamic_pointer_cast<const ChargeBattery::Description>(req_desc))
     {
       task = tasks::make_charge_battery(
         req, _context, start, a.deployment_time(), a.state());
       profile.description.task_type.type = TaskType::TYPE_CHARGE_BATTERY;
     }
     /// CLEAN TASK (User Request)
-    else if (std::dynamic_pointer_cast<const CleanDescription>(req_desc))
+    else if (std::dynamic_pointer_cast<const Clean::Description>(req_desc))
     {
       task = tasks::make_clean(
         req, _context, start, a.deployment_time(), a.state());
     }
     /// DELIVERY TASK (User Request)
-    else if (std::dynamic_pointer_cast<const DeliveryDescription>(req_desc))
+    else if (std::dynamic_pointer_cast<const Delivery::Description>(req_desc))
     {
       task = tasks::make_delivery(
         req, _context, start, a.deployment_time(), a.state());
     }
     /// LOOP TASK (User Request)
-    else if (std::dynamic_pointer_cast<const LoopDescription>(req_desc))
+    else if (std::dynamic_pointer_cast<const Loop::Description>(req_desc))
     {
       task = tasks::make_loop(
         req, _context, start, a.deployment_time(), a.state());
