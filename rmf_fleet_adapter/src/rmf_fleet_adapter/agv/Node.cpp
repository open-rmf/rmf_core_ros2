/*
 * Copyright (C) 2020 Open Source Robotics Foundation
 *
 * Licensed under the Apache License, Version 2.0 (the "License");
 * you may not use this file except in compliance with the License.
 * You may obtain a copy of the License at
 *
 *     http://www.apache.org/licenses/LICENSE-2.0
 *
 * Unless required by applicable law or agreed to in writing, software
 * distributed under the License is distributed on an "AS IS" BASIS,
 * WITHOUT WARRANTIES OR CONDITIONS OF ANY KIND, either express or implied.
 * See the License for the specific language governing permissions and
 * limitations under the License.
 *
*/

#include "Node.hpp"

#include <rmf_fleet_adapter/StandardNames.hpp>
#include <rmf_traffic_ros2/StandardNames.hpp>

namespace rmf_fleet_adapter {
namespace agv {

//==============================================================================
std::shared_ptr<Node> Node::make(
  rxcpp::schedulers::worker worker,
  const std::string& node_name,
  const rclcpp::NodeOptions& options)
{
  auto node = std::shared_ptr<Node>(
    new Node(std::move(worker), node_name, options));

  auto default_qos = rclcpp::SystemDefaultsQoS();
  default_qos.keep_last(100);
<<<<<<< HEAD
  node->_door_state_obs = node->create_observable<DoorState>(
        DoorStateTopicName, default_qos);
  node->_door_supervisor_obs = node->create_observable<DoorSupervisorState>(
        DoorSupervisorHeartbeatTopicName, default_qos);
  node->_door_request_pub = node->create_publisher<DoorRequest>(
        AdapterDoorRequestTopicName, default_qos);
  node->_lift_state_obs = node->create_observable<LiftState>(
        LiftStateTopicName, default_qos);
  node->_lift_request_pub = node->create_publisher<LiftRequest>(
        AdapterLiftRequestTopicName, default_qos);
  node->_task_summary_pub = node->create_publisher<TaskSummary>(
        TaskSummaryTopicName, default_qos);
  node->_dispenser_request_pub = node->create_publisher<DispenserRequest>(
        DispenserRequestTopicName, default_qos);
  node->_dispenser_result_obs = node->create_observable<DispenserResult>(
        DispenserResultTopicName, default_qos);
  node->_dispenser_state_obs = node->create_observable<DispenserState>(
        DispenserStateTopicName, default_qos);
  node->_emergency_notice_obs = node->create_observable<EmergencyNotice>(
        rmf_traffic_ros2::EmergencyTopicName, default_qos);
  node->_ingestor_request_pub = node->create_publisher<IngestorRequest>(
        IngestorRequestTopicName, default_qos);
  node->_ingestor_result_obs = node->create_observable<IngestorResult>(
        IngestorResultTopicName, default_qos);
  node->_ingestor_state_obs = node->create_observable<IngestorState>(
        IngestorStateTopicName, default_qos);
  node->_fleet_state_pub = node->create_publisher<FleetState>(
        FleetStateTopicName, default_qos);
  node->_charger_state_obs = node->create_observable<ChargerState>(
        ChargerStateTopicName, default_qos);
  node->_charger_request_pub = node->create_publisher<ChargerRequest>(
        ChargerRequestTopicName, default_qos);
=======

  node->_door_state_obs =
    node->create_observable<DoorState>(
    DoorStateTopicName, default_qos);

  node->_door_supervisor_obs =
    node->create_observable<DoorSupervisorState>(
    DoorSupervisorHeartbeatTopicName, default_qos);

  node->_door_request_pub =
    node->create_publisher<DoorRequest>(
    AdapterDoorRequestTopicName, default_qos);

  node->_lift_state_obs =
    node->create_observable<LiftState>(
    LiftStateTopicName, default_qos);

  node->_lift_request_pub =
    node->create_publisher<LiftRequest>(
    AdapterLiftRequestTopicName, default_qos);

  node->_task_summary_pub =
    node->create_publisher<TaskSummary>(
    TaskSummaryTopicName, default_qos);

  node->_dispenser_request_pub =
    node->create_publisher<DispenserRequest>(
    DispenserRequestTopicName, default_qos);

  node->_dispenser_result_obs =
    node->create_observable<DispenserResult>(
    DispenserResultTopicName, default_qos);

  node->_dispenser_state_obs =
    node->create_observable<DispenserState>(
    DispenserStateTopicName, default_qos);

  node->_emergency_notice_obs =
    node->create_observable<EmergencyNotice>(
    rmf_traffic_ros2::EmergencyTopicName, default_qos);

  node->_ingestor_request_pub =
    node->create_publisher<IngestorRequest>(
    IngestorRequestTopicName, default_qos);

  node->_ingestor_result_obs =
    node->create_observable<IngestorResult>(
    IngestorResultTopicName, default_qos);

  node->_ingestor_state_obs =
    node->create_observable<IngestorState>(
    IngestorStateTopicName, default_qos);

  node->_fleet_state_pub =
    node->create_publisher<FleetState>(
    FleetStateTopicName, default_qos);
>>>>>>> 41ede218

  return node;
}

//==============================================================================
Node::Node(
  rxcpp::schedulers::worker worker,
  const std::string& node_name,
  const rclcpp::NodeOptions& options)
: rmf_rxcpp::Transport(std::move(worker), node_name, options)
{
  // Do nothing
}

//==============================================================================
auto Node::door_state() const -> const DoorStateObs&
{
  return _door_state_obs->observe();
}

//==============================================================================
auto Node::door_supervisor() const -> const DoorSupervisorObs&
{
  return _door_supervisor_obs->observe();
}

//==============================================================================
auto Node::door_request() const -> const DoorRequestPub&
{
  return _door_request_pub;
}

//==============================================================================
auto Node::lift_state() const -> const LiftStateObs&
{
  return _lift_state_obs->observe();
}

//==============================================================================
auto Node::lift_request() const -> const LiftRequestPub&
{
  return _lift_request_pub;
}

//==============================================================================
auto Node::task_summary() const -> const TaskSummaryPub&
{
  return _task_summary_pub;
}

//==============================================================================
auto Node::dispenser_request() const -> const DispenserRequestPub&
{
  return _dispenser_request_pub;
}

//==============================================================================
auto Node::dispenser_result() const -> const DispenserResultObs&
{
  return _dispenser_result_obs->observe();
}

//==============================================================================
auto Node::dispenser_state() const -> const DispenserStateObs&
{
  return _dispenser_state_obs->observe();
}

//==============================================================================
auto Node::emergency_notice() const -> const EmergencyNoticeObs&
{
  return _emergency_notice_obs->observe();
}

auto Node::ingestor_request() const -> const IngestorRequestPub&
{
  return _ingestor_request_pub;
}

//==============================================================================
auto Node::ingestor_result() const -> const IngestorResultObs&
{
  return _ingestor_result_obs->observe();
}

//==============================================================================
auto Node::ingestor_state() const -> const IngestorStateObs&
{
  return _ingestor_state_obs->observe();
}

//==============================================================================
auto Node::fleet_state() const -> const FleetStatePub&
{
  return _fleet_state_pub;
}

//==============================================================================
auto Node::charger_state() const -> const ChargerStateObs&
{
  return _charger_state_obs;
}

//==============================================================================
auto Node::charger_request() const -> const ChargerRequestPub&
{
  return _charger_request_pub;
}

} // namespace agv
} // namespace rmf_fleet_adapter<|MERGE_RESOLUTION|>--- conflicted
+++ resolved
@@ -34,40 +34,13 @@
 
   auto default_qos = rclcpp::SystemDefaultsQoS();
   default_qos.keep_last(100);
-<<<<<<< HEAD
-  node->_door_state_obs = node->create_observable<DoorState>(
-        DoorStateTopicName, default_qos);
-  node->_door_supervisor_obs = node->create_observable<DoorSupervisorState>(
-        DoorSupervisorHeartbeatTopicName, default_qos);
-  node->_door_request_pub = node->create_publisher<DoorRequest>(
-        AdapterDoorRequestTopicName, default_qos);
-  node->_lift_state_obs = node->create_observable<LiftState>(
-        LiftStateTopicName, default_qos);
-  node->_lift_request_pub = node->create_publisher<LiftRequest>(
-        AdapterLiftRequestTopicName, default_qos);
-  node->_task_summary_pub = node->create_publisher<TaskSummary>(
-        TaskSummaryTopicName, default_qos);
-  node->_dispenser_request_pub = node->create_publisher<DispenserRequest>(
-        DispenserRequestTopicName, default_qos);
-  node->_dispenser_result_obs = node->create_observable<DispenserResult>(
-        DispenserResultTopicName, default_qos);
-  node->_dispenser_state_obs = node->create_observable<DispenserState>(
-        DispenserStateTopicName, default_qos);
-  node->_emergency_notice_obs = node->create_observable<EmergencyNotice>(
-        rmf_traffic_ros2::EmergencyTopicName, default_qos);
-  node->_ingestor_request_pub = node->create_publisher<IngestorRequest>(
-        IngestorRequestTopicName, default_qos);
-  node->_ingestor_result_obs = node->create_observable<IngestorResult>(
-        IngestorResultTopicName, default_qos);
-  node->_ingestor_state_obs = node->create_observable<IngestorState>(
-        IngestorStateTopicName, default_qos);
-  node->_fleet_state_pub = node->create_publisher<FleetState>(
-        FleetStateTopicName, default_qos);
-  node->_charger_state_obs = node->create_observable<ChargerState>(
-        ChargerStateTopicName, default_qos);
-  node->_charger_request_pub = node->create_publisher<ChargerRequest>(
-        ChargerRequestTopicName, default_qos);
-=======
+
+  node->_charger_state_obs =
+    node->create_observable<ChargerState>(
+    ChargerStateTopicName, default_qos);
+  node->_charger_request_pub =
+    node->create_publisher<ChargerRequest>(
+    ChargerRequestTopicName, default_qos);
 
   node->_door_state_obs =
     node->create_observable<DoorState>(
@@ -124,7 +97,6 @@
   node->_fleet_state_pub =
     node->create_publisher<FleetState>(
     FleetStateTopicName, default_qos);
->>>>>>> 41ede218
 
   return node;
 }
