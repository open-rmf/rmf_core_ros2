/*
 * Copyright (C) 2020 Open Source Robotics Foundation
 *
 * Licensed under the Apache License, Version 2.0 (the "License");
 * you may not use this file except in compliance with the License.
 * You may obtain a copy of the License at
 *
 *     http://www.apache.org/licenses/LICENSE-2.0
 *
 * Unless required by applicable law or agreed to in writing, software
 * distributed under the License is distributed on an "AS IS" BASIS,
 * WITHOUT WARRANTIES OR CONDITIONS OF ANY KIND, either express or implied.
 * See the License for the specific language governing permissions and
 * limitations under the License.
 *
*/

#include <rmf_fleet_adapter/agv/Adapter.hpp>
#include <rmf_fleet_adapter/StandardNames.hpp>

#include "Node.hpp"
#include "internal_FleetUpdateHandle.hpp"

#include <rmf_traffic_ros2/schedule/MirrorManager.hpp>
#include <rmf_traffic_ros2/schedule/Negotiation.hpp>
#include <rmf_traffic_ros2/schedule/Writer.hpp>
#include <rmf_traffic_ros2/blockade/Writer.hpp>

#include "internal_TrafficLight.hpp"
#include "internal_EasyTrafficLight.hpp"

#include "../load_param.hpp"

namespace rmf_fleet_adapter {
namespace agv {

//==============================================================================
class WorkerWrapper : public rmf_traffic_ros2::schedule::Negotiation::Worker
{
public:

  WorkerWrapper(rxcpp::schedulers::worker worker)
  : _worker(std::move(worker))
  {
    // Do nothing
  }

  void schedule(std::function<void()> job) final
  {
    _worker.schedule([job = std::move(job)](const auto&) { job(); });
  }

private:
  rxcpp::schedulers::worker _worker;
};

//==============================================================================
class Adapter::Implementation
{
public:

  rxcpp::schedulers::worker worker;
  std::shared_ptr<Node> node;
  std::shared_ptr<rmf_traffic_ros2::schedule::Negotiation> negotiation;
  std::shared_ptr<ParticipantFactory> schedule_writer;
  std::shared_ptr<rmf_traffic_ros2::blockade::Writer> blockade_writer;
  rmf_traffic_ros2::schedule::MirrorManager mirror_manager;

  std::vector<std::shared_ptr<FleetUpdateHandle>> fleets = {};

  // TODO(MXG): This mutex probably isn't needed
  std::mutex _mutex;
  std::unique_lock<std::mutex> lock_mutex()
  {
    std::unique_lock<std::mutex> lock(_mutex, std::defer_lock);
    while (!lock.try_lock())
    {
      // Intentionally busy wait
    }

    return lock;
  }

  std::unordered_set<std::string> received_tasks;
  std::map<rmf_traffic::Time, std::string> task_times;
  rclcpp::TimerBase::SharedPtr task_purge_timer;

  // This mutex protects the initialization of traffic lights
  std::mutex _traffic_light_init_mutex;

  Implementation(
    rxcpp::schedulers::worker worker_,
    std::shared_ptr<Node> node_,
    std::shared_ptr<rmf_traffic_ros2::schedule::Negotiation> negotiation_,
    std::shared_ptr<ParticipantFactory> writer_,
    rmf_traffic_ros2::schedule::MirrorManager mirror_manager_)
  : worker{std::move(worker_)},
    node{std::move(node_)},
    negotiation{std::move(negotiation_)},
    schedule_writer{std::move(writer_)},
    blockade_writer{rmf_traffic_ros2::blockade::Writer::make(*node)},
    mirror_manager{std::move(mirror_manager_)}
  {
    // Do nothing
  }

  static rmf_utils::unique_impl_ptr<Implementation> make(
    const std::string& node_name,
    const rclcpp::NodeOptions& node_options,
    rmf_utils::optional<rmf_traffic::Duration> discovery_timeout)
  {
    if (!rclcpp::ok(node_options.context()))
    {
      // *INDENT-OFF*
      throw std::runtime_error(
        "rclcpp must be initialized before creating an Adapter! Use "
        "rclcpp::init(int argc, char* argv[]) or "
        "rclcpp::Context::init(int argc, char* argv[]) before calling "
        "rmf_fleet_adapter::agv::Adapter::make(~)");
      // *INDENT-ON*
    }

    const auto worker = rxcpp::schedulers::make_event_loop().create_worker();
    auto node = Node::make(worker, node_name, node_options);

    if (!discovery_timeout)
    {
      discovery_timeout =
        get_parameter_or_default_time(*node, "discovery_timeout", 60.0);
    }

    auto mirror_future = rmf_traffic_ros2::schedule::make_mirror(
      *node, rmf_traffic::schedule::query_all());

    auto writer = rmf_traffic_ros2::schedule::Writer::make(*node);

    using namespace std::chrono_literals;

    const auto stop_time =
      std::chrono::steady_clock::now() + *discovery_timeout;

    rclcpp::ExecutorOptions options;
    options.context = node_options.context();
    rclcpp::executors::SingleThreadedExecutor executor(options);
    executor.add_node(node);

    while (rclcpp::ok(node_options.context())
      && std::chrono::steady_clock::now() < stop_time)
    {
      executor.spin_some();

      bool ready = true;
      ready &= writer->ready();
      ready &= (mirror_future.wait_for(0s) == std::future_status::ready);

      if (ready)
      {
        auto mirror_manager = mirror_future.get();

        auto negotiation =
          std::make_shared<rmf_traffic_ros2::schedule::Negotiation>(
          *node, mirror_manager.snapshot_handle(),
          std::make_shared<WorkerWrapper>(worker));

        return rmf_utils::make_unique_impl<Implementation>(
          worker,
          std::move(node),
          std::move(negotiation),
          std::make_shared<ParticipantFactoryRos2>(std::move(writer)),
          std::move(mirror_manager));
      }
    }

    return nullptr;
  }
};

//==============================================================================
std::shared_ptr<Adapter> Adapter::init_and_make(
  const std::string& node_name,
  rmf_utils::optional<rmf_traffic::Duration> discovery_timeout)
{
  rclcpp::NodeOptions options;
  options.context(std::make_shared<rclcpp::Context>());
  options.context()->init(0, nullptr);
  return make(node_name, options, discovery_timeout);
}

//==============================================================================
std::shared_ptr<Adapter> Adapter::make(
  const std::string& node_name,
  const rclcpp::NodeOptions& node_options,
  const std::optional<rmf_traffic::Duration> discovery_timeout)
{
  auto pimpl = Implementation::make(node_name, node_options, discovery_timeout);

  if (pimpl)
  {
    auto adapter = std::shared_ptr<Adapter>(new Adapter);
    adapter->_pimpl = std::move(pimpl);
    return adapter;
  }

  return nullptr;
}

//==============================================================================
std::shared_ptr<FleetUpdateHandle> Adapter::add_fleet(
  const std::string& fleet_name,
  rmf_traffic::agv::VehicleTraits traits,
  rmf_traffic::agv::Graph navigation_graph)
{
  auto planner =
    std::make_shared<std::shared_ptr<const rmf_traffic::agv::Planner>>(
    std::make_shared<rmf_traffic::agv::Planner>(
      rmf_traffic::agv::Planner::Configuration(
        std::move(navigation_graph),
        std::move(traits)),
      rmf_traffic::agv::Planner::Options(nullptr)));

  auto fleet = FleetUpdateHandle::Implementation::make(
    fleet_name, std::move(planner), _pimpl->node, _pimpl->worker,
    _pimpl->schedule_writer, _pimpl->mirror_manager.snapshot_handle(),
    _pimpl->negotiation);

  _pimpl->fleets.push_back(fleet);
  return fleet;
}

//==============================================================================
void Adapter::add_traffic_light(
  std::shared_ptr<TrafficLight::CommandHandle> command,
  const std::string& fleet_name,
  const std::string& robot_name,
  rmf_traffic::agv::VehicleTraits traits,
  std::function<void(TrafficLight::UpdateHandlePtr)> handle_cb)
{
  if (!handle_cb)
  {
    RCLCPP_ERROR(
      _pimpl->node->get_logger(),
      "Adapter::add_traffic_light(~) was not provided a callback to receive "
      "the TrafficLight::UpdateHandle for the robot [%s] owned by [%s]. This "
      "means the traffic light controller will not be able to work since you "
      "cannot provide information about where the robot is going. We will not "
      "create the requested traffic light controller.",
      robot_name.c_str(), fleet_name.c_str());

    return;
  }

  rmf_traffic::schedule::ParticipantDescription description(
    robot_name,
    fleet_name,
    rmf_traffic::schedule::ParticipantDescription::Rx::Responsive,
    traits.profile());

  _pimpl->schedule_writer->async_make_participant(
    std::move(description),
    [mutex = &_pimpl->_traffic_light_init_mutex,
    command = std::move(command),
    traits = std::move(traits),
    blockade_writer = _pimpl->blockade_writer,
    schedule = _pimpl->mirror_manager.snapshot_handle(),
    worker = _pimpl->worker,
    handle_cb = std::move(handle_cb),
    negotiation = _pimpl->negotiation,
    node = _pimpl->node](
      rmf_traffic::schedule::Participant participant)
    {
      std::unique_lock<std::mutex> lock(*mutex, std::defer_lock);
      while (!lock.try_lock())
      {
        // Intententionally busy wait
      }

<<<<<<< HEAD
      RCLCPP_INFO(
        node->get_logger(),
        "Added a traffic light controller for [%s] with participant ID [%ld]",
        participant.description().name().c_str(),
        participant.id());
=======
    RCLCPP_INFO(
      node->get_logger(),
      "Added a traffic light controller for [%s] with participant ID [%ld]",
      participant.description().name().c_str(),
      participant.id());

    auto update_handle = TrafficLight::UpdateHandle::Implementation::make(
          std::move(command),
          std::move(participant),
          blockade_writer,
          std::move(traits),
          std::move(schedule),
          worker,
          node,
          negotiation.get());
>>>>>>> 7a5277b4

      auto update_handle = TrafficLight::UpdateHandle::Implementation::make(
        std::move(command),
        std::move(participant),
        blockade_writer,
        std::move(traits),
        std::move(schedule),
        worker,
        node,
        negotiation.get());

      worker.schedule(
        [handle_cb = std::move(handle_cb),
        update_handle = std::move(update_handle)](const auto&)
        {
          handle_cb(std::move(update_handle));
        });
    });
}

//==============================================================================
void Adapter::add_easy_traffic_light(
  std::function<void(EasyTrafficLightPtr)> handle_callback,
  const std::string& fleet_name,
  const std::string& robot_name,
  rmf_traffic::agv::VehicleTraits traits,
  std::function<void()> pause_callback,
  std::function<void()> resume_callback,
  std::function<void(Blockers)> blocker_callback)
{
  if (!handle_callback)
  {
    RCLCPP_ERROR(
      _pimpl->node->get_logger(),
      "Adapter::add_easy_traffic_light(~) was not provided a callback to "
      "receive the TrafficLight::UpdateHandle for the robot [%s] owned by "
      "[%s]. This means the traffic light controller will not be able to work "
      "since you cannot provide information about where the robot is going. We "
      "will not create the requested traffic light controller.",
      robot_name.c_str(), fleet_name.c_str());

    return;
  }

  if (!pause_callback)
  {
    RCLCPP_ERROR(
      _pimpl->node->get_logger(),
      "Adapter::add_easy_traffic_light(~) was not provided a pause_callback "
      "value for the robot [%s] owned by [%s]. This means the easy traffic "
      "light controller will not be able to work correctly since we cannot "
      "command on-demand pauses. We will not create the requested easy traffic "
      "light controller.",
      robot_name.c_str(), fleet_name.c_str());
    return;
  }

  if (!resume_callback)
  {
    RCLCPP_ERROR(
      _pimpl->node->get_logger(),
      "Adapter::add_easy_traffic_light(~) was not provided a resume_callback "
      "value for the robot [%s] owned by [%s]. This means the easy traffic "
      "light controller will not be able to work correctly since we cannot "
      "command on-demand resuming. We will not create the requested easy "
      "traffic light controller.",
      robot_name.c_str(), fleet_name.c_str());
    return;
  }

  const auto command_handle =
    std::make_shared<EasyTrafficLight::Implementation::CommandHandle>();

  add_traffic_light(
    command_handle,
    fleet_name,
    robot_name,
    std::move(traits),
    [command_handle,
    pause_callback = std::move(pause_callback),
    resume_callback = std::move(resume_callback),
    handle_callback = std::move(handle_callback),
    blocker_callback = std::move(blocker_callback),
    worker = _pimpl->worker,
    node = _pimpl->node,
    fleet_name,
    robot_name](
      TrafficLight::UpdateHandlePtr update_handle)
    {
      EasyTrafficLightPtr easy_handle = EasyTrafficLight::Implementation::make(
        std::move(update_handle),
        std::move(pause_callback),
        std::move(resume_callback),
        std::move(blocker_callback),
        worker,
        node,
        robot_name,
        fleet_name);

      command_handle->pimpl = easy_handle;

      worker.schedule(
        [easy_handle = std::move(easy_handle),
        handle_callback = std::move(handle_callback)](const auto&)
        {
          handle_callback(easy_handle);
        });
    });
}

//==============================================================================
std::shared_ptr<rclcpp::Node> Adapter::node()
{
  return _pimpl->node;
}

//==============================================================================
std::shared_ptr<const rclcpp::Node> Adapter::node() const
{
  return _pimpl->node;
}

//==============================================================================
Adapter& Adapter::start()
{
  _pimpl->node->start();
  return *this;
}

//==============================================================================
Adapter& Adapter::stop()
{
  _pimpl->node->stop();
  return *this;
}

//==============================================================================
Adapter& Adapter::wait()
{
  std::mutex temp;
  std::unique_lock<std::mutex> lock(temp);
  _pimpl->node->spin_cv().wait(
    lock, [&]() { return !_pimpl->node->still_spinning(); });

  return *this;
}

//==============================================================================
Adapter& Adapter::wait_for(std::chrono::nanoseconds max_wait)
{
  const auto wait_until_time = std::chrono::steady_clock::now() + max_wait;
  std::mutex temp;
  std::unique_lock<std::mutex> lock(temp);
  _pimpl->node->spin_cv().wait_until(
    lock, wait_until_time, [&]()
    {
      return !_pimpl->node->still_spinning()
      && std::chrono::steady_clock::now() < wait_until_time;
    });

  return *this;
}

//==============================================================================
Adapter::Adapter()
{
  // Do nothing
}

} // namespace agv
} // namespace rmf_fleet_adapter<|MERGE_RESOLUTION|>--- conflicted
+++ resolved
@@ -274,29 +274,11 @@
         // Intententionally busy wait
       }
 
-<<<<<<< HEAD
-      RCLCPP_INFO(
-        node->get_logger(),
-        "Added a traffic light controller for [%s] with participant ID [%ld]",
-        participant.description().name().c_str(),
-        participant.id());
-=======
     RCLCPP_INFO(
       node->get_logger(),
       "Added a traffic light controller for [%s] with participant ID [%ld]",
       participant.description().name().c_str(),
       participant.id());
-
-    auto update_handle = TrafficLight::UpdateHandle::Implementation::make(
-          std::move(command),
-          std::move(participant),
-          blockade_writer,
-          std::move(traits),
-          std::move(schedule),
-          worker,
-          node,
-          negotiation.get());
->>>>>>> 7a5277b4
 
       auto update_handle = TrafficLight::UpdateHandle::Implementation::make(
         std::move(command),
@@ -315,6 +297,7 @@
           handle_cb(std::move(update_handle));
         });
     });
+  });
 }
 
 //==============================================================================
