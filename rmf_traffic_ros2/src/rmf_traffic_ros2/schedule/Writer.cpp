--- conflicted
+++ resolved
@@ -305,15 +305,6 @@
       return convert(*response);
     }
 
-<<<<<<< HEAD
-    void update_description(rmf_traffic::schedule::ParticipantId,
-      rmf_traffic::schedule::ParticipantDescription participant_info)
-    {
-      //For the ROS2 implememntation since each robot is uniquely 
-      //identified by its owner and name the registration service 
-      //handles updating of participant info as well. 
-      register_participant(participant_info);
-=======
     void update_description(
       rmf_traffic::schedule::ParticipantId,
       rmf_traffic::schedule::ParticipantDescription participant_info)
@@ -322,7 +313,6 @@
       // the ROS2 implementation, the registration service handles updating of
       // participant info as well.
       register_participant(std::move(participant_info));
->>>>>>> 2fe08e32
     }
 
     void unregister_participant(
