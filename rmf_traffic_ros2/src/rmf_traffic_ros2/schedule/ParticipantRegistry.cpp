/*
 * Copyright (C) 2020 Open Source Robotics Foundation
 *
 * Licensed under the Apache License, Version 2.0 (the "License");
 * you may not use this file except in compliance with the License.
 * You may obtain a copy of the License at
 *
 *     http://www.apache.org/licenses/LICENSE-2.0
 *
 * Unless required by applicable law or agreed to in writing, software
 * distributed under the License is distributed on an "AS IS" BASIS,
 * WITHOUT WARRANTIES OR CONDITIONS OF ANY KIND, either express or implied.
 * See the License for the specific language governing permissions and
 * limitations under the License.
 *
*/

#include <mutex>
#include <rmf_traffic_ros2/schedule/ParticipantRegistry.hpp>
#include <rmf_traffic_ros2/schedule/ParticipantDescription.hpp>
#include "internal_YamlSerialization.hpp"

namespace rmf_traffic_ros2 {
namespace schedule {

<<<<<<< HEAD
//============================================================================
bool operator!=(const rmf_traffic::Profile p1, const rmf_traffic::Profile p2) 
=======
//==============================================================================
bool operator!=(
  const rmf_traffic::schedule::ParticipantDescription& p1,
  const rmf_traffic::schedule::ParticipantDescription& p2)
>>>>>>> 2fe08e32
{
  return rmf_traffic_ros2::convert(p1) != rmf_traffic_ros2::convert(p2);
}

<<<<<<< HEAD
//=============================================================================
=======
//==============================================================================
>>>>>>> 2fe08e32
struct UniqueId
{
  std::string name;
  std::string owner;

  bool operator==(const UniqueId &other) const
  {
    return name == other.name && owner == other.owner;
  }
};

//==============================================================================
struct UniqueIdHasher
{
  std::size_t operator()(UniqueId id) const
  {
    return std::hash<std::string>{}(id.name + id.owner);
  }
};

//==============================================================================
class ParticipantRegistry::Implementation
{
public:
  //===========================================================================
  Implementation(
    std::unique_ptr<AbstractParticipantLogger> logger,
    std::shared_ptr<Database> db)
  : _database(db),
    _logger(std::move(logger))
  {
    while(auto record = _logger->read_next_record())
    {
      execute(*record);
    }
  }

  //===========================================================================
  Registration add_or_retrieve_participant(
    ParticipantDescription new_description)
  {
    std::lock_guard<std::mutex> lock(_mutex);
    const UniqueId key = {new_description.name(), new_description.owner()};
    const auto it = _id_from_name.find(key);

    if (it != _id_from_name.end())
    {
      const auto id = it->second;
<<<<<<< HEAD
      auto description_it = _description.find(id);
      //Check if footprint has changed
      if (description_it->second.profile() != description.profile()
      || description_it->second.responsiveness() != description.responsiveness())
      {
        _database->update_description(id, description);
        description_it->second = description;
        write_to_file({AtomicOperation::OpType::Update, description});
=======
      auto& description_entry = _description.at(id);

      // Check if footprint has changed
      if (description_entry != new_description)
      {
        _database->update_description(id, new_description);
        description_entry = new_description;
        write_to_file({AtomicOperation::OpType::Update, new_description});
>>>>>>> 2fe08e32
      }

      return Registration(
        id, _database->itinerary_version(id), _database->last_route_id(id));
    }

    const auto registration = _database->register_participant(new_description);
    _id_from_name[key] = registration.id();
<<<<<<< HEAD
    _description.insert({registration.id(), description});
=======
    _description.insert_or_assign(registration.id(), new_description);
>>>>>>> 2fe08e32

    write_to_file({AtomicOperation::OpType::Add, new_description});
    return registration;
  }

  //===========================================================================
  std::optional<ParticipantId> participant_exists(
    const std::string& name,
    const std::string& owner)
  {
    UniqueId key = {name, owner};
    auto id = _id_from_name.find(key);
    if(id == _id_from_name.end())
    {
      return std::nullopt;
    }
    return {id->second};
  }

private:
  //===========================================================================
  void write_to_file(AtomicOperation op)
  {
    _logger->write_operation(op);
  }

  //==========================================================================
  void execute(AtomicOperation operation)
  {
    if(operation.operation == AtomicOperation::OpType::Add
      || operation.operation == AtomicOperation::OpType::Update)
    {
      add_or_retrieve_participant(operation.description);
    }
  }

  //==========================================================================
  std::unordered_map<UniqueId, ParticipantId, UniqueIdHasher> _id_from_name;
  std::unordered_map<ParticipantId, ParticipantDescription> _description;
  std::shared_ptr<Database> _database; 
  std::unique_ptr<AbstractParticipantLogger> _logger;
  std::mutex _mutex;
};

//=============================================================================
ParticipantRegistry::ParticipantRegistry(
  std::unique_ptr<AbstractParticipantLogger> logger,
  std::shared_ptr<Database> database)
: _pimpl(rmf_utils::make_unique_impl<Implementation>(
  std::move(logger), database))
{
  // Do nothing
}

//=============================================================================
ParticipantRegistry::Registration
ParticipantRegistry::add_or_retrieve_participant(
  ParticipantDescription description)
{
  return _pimpl->add_or_retrieve_participant(std::move(description));
}

} // namespace schedule
} // namespace rmf_traffic_ros2<|MERGE_RESOLUTION|>--- conflicted
+++ resolved
@@ -23,24 +23,15 @@
 namespace rmf_traffic_ros2 {
 namespace schedule {
 
-<<<<<<< HEAD
-//============================================================================
-bool operator!=(const rmf_traffic::Profile p1, const rmf_traffic::Profile p2) 
-=======
 //==============================================================================
 bool operator!=(
   const rmf_traffic::schedule::ParticipantDescription& p1,
   const rmf_traffic::schedule::ParticipantDescription& p2)
->>>>>>> 2fe08e32
 {
   return rmf_traffic_ros2::convert(p1) != rmf_traffic_ros2::convert(p2);
 }
 
-<<<<<<< HEAD
-//=============================================================================
-=======
 //==============================================================================
->>>>>>> 2fe08e32
 struct UniqueId
 {
   std::string name;
@@ -89,16 +80,6 @@
     if (it != _id_from_name.end())
     {
       const auto id = it->second;
-<<<<<<< HEAD
-      auto description_it = _description.find(id);
-      //Check if footprint has changed
-      if (description_it->second.profile() != description.profile()
-      || description_it->second.responsiveness() != description.responsiveness())
-      {
-        _database->update_description(id, description);
-        description_it->second = description;
-        write_to_file({AtomicOperation::OpType::Update, description});
-=======
       auto& description_entry = _description.at(id);
 
       // Check if footprint has changed
@@ -107,7 +88,6 @@
         _database->update_description(id, new_description);
         description_entry = new_description;
         write_to_file({AtomicOperation::OpType::Update, new_description});
->>>>>>> 2fe08e32
       }
 
       return Registration(
@@ -116,11 +96,7 @@
 
     const auto registration = _database->register_participant(new_description);
     _id_from_name[key] = registration.id();
-<<<<<<< HEAD
-    _description.insert({registration.id(), description});
-=======
     _description.insert_or_assign(registration.id(), new_description);
->>>>>>> 2fe08e32
 
     write_to_file({AtomicOperation::OpType::Add, new_description});
     return registration;
